--- conflicted
+++ resolved
@@ -8,15 +8,12 @@
 from processors import CharLevelMLPProcessor, GPTProcessor
 from tokenizers import CharTokenizer
 from utils import load_artifact, save_artifacts, train_loop
-<<<<<<< HEAD
 from visualizations import (
     get_baseline_score,
     get_layer_output_histograms,
     plot_attn_heatmaps,
     plot_emb_weights,
 )
-=======
->>>>>>> 1628aa8b
 
 parser = argparse.ArgumentParser(
     description="Train a neural net with given file to generate text"
@@ -80,15 +77,12 @@
     help="The path to save the artifacts. Default is 'artifacts'",
     default="artifacts",
 )
-<<<<<<< HEAD
-=======
 parser.add_argument(
     "--device",
     type=str,
     help="The device to train the models on. default: cpu",
     default="cpu",
 )
->>>>>>> 1628aa8b
 args = parser.parse_args()
 args = vars(args)
 
